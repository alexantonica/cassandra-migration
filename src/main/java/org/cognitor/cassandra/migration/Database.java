--- conflicted
+++ resolved
@@ -66,11 +66,7 @@
     private final String keyspaceName;
     private final Cluster cluster;
     private final Session session;
-<<<<<<< HEAD
     private final PreparedStatement logMigrationStatement;
-=======
-    private final PreparedStatement logStatement;
->>>>>>> 8ea95cc6
 
     /**
      * Creates a new instance of the database.
@@ -83,8 +79,7 @@
         this.keyspaceName = notNullOrEmpty(keyspaceName, "keyspaceName");
         session = cluster.connect(keyspaceName);
         ensureSchemaTable();
-<<<<<<< HEAD
-        logMigrationStatement = session.prepare(format(INSERT_MIGRATION, SCHEMA_CF));
+        this.logMigrationStatement = session.prepare(format(INSERT_MIGRATION, SCHEMA_CF));
     }
 
     /**
@@ -94,9 +89,6 @@
      */
     public void close() {
         this.session.close();
-=======
-        this.logStatement = session.prepare(format(INSERT_MIGRATION, SCHEMA_CF));
->>>>>>> 8ea95cc6
     }
 
     /**
@@ -183,11 +175,7 @@
      * @param wasSuccessful indicates if the migration was successful or not
      */
     private void logMigration(DbMigration migration, boolean wasSuccessful) {
-<<<<<<< HEAD
         BoundStatement boundStatement = logMigrationStatement.bind(wasSuccessful, migration.getVersion(),
-=======
-        BoundStatement boundStatement = logStatement.bind(wasSuccessful, migration.getVersion(),
->>>>>>> 8ea95cc6
                 migration.getScriptName(), migration.getMigrationScript(), new Date());
         session.execute(boundStatement);
     }
